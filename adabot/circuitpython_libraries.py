--- conflicted
+++ resolved
@@ -1205,11 +1205,7 @@
                                "Available validators are: {1}".format(func.strip(),
                                ", ".join([vals for vals in sys.modules[__name__].__dict__ if vals.startswith("validate")])))
                 sys.exit()
-<<<<<<< HEAD
-
-=======
         startup_message.append(" - Only these selected validators will run: {}".format(", ".join(name.__name__ for name in validators)))
->>>>>>> 980b6f21
     try:
         for message in startup_message:
             output_handler(message)
